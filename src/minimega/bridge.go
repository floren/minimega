// Copyright (2012) Sandia Corporation.
// Under the terms of Contract DE-AC04-94AL85000 with Sandia Corporation,
// the U.S. Government retains certain rights in this software.

package main

import (
	"bridge"
	"bytes"
	"errors"
	"fmt"
	"minicli"
	log "minilog"
	"os"
	"path/filepath"
	"text/tabwriter"
	"time"
)

const (
	DisconnectedVLAN = -1
)

const (
	DefaultBridge = "mega_bridge"
	TapFmt        = "mega_tap%v"
	TapReapRate   = time.Second
)

type Tap struct {
	lan  int
	host bool
}

var (
	bridges *bridge.Bridges
)

// create the default bridge struct and create a goroutine to generate
// tap names for this host.
func init() {
	bridges = bridge.NewBridges(DefaultBridge, TapFmt)

	go periodicReapTaps()
}

// periodicReapTaps should be run as a goroutine to reap defunct taps.
func periodicReapTaps() {
	for {
		time.Sleep(TapReapRate)
		log.Debugln("periodic reapTaps")
		if err := bridges.ReapTaps(); err != nil {
			log.Errorln(err)
		}
	}
}

// destroy all bridges
func bridgesDestroy() error {
	if err := bridges.Destroy(); err != nil {
		return err
	}

	// Clean up bridges file
	bridgeFile := filepath.Join(*f_base, "bridges")
	if err := os.Remove(bridgeFile); err != nil && !os.IsNotExist(err) {
		return fmt.Errorf("could not remove bridge file: %v", err)
	}

	return nil
}

// getBridge is a wrapper for `bridges.Get` that gets the bridge and then
// updates the bridges state file on disk.
func getBridge(b string) (*bridge.Bridge, error) {
	br, err := bridges.Get(b)
	if err != nil {
		return nil, err
	}

	log.Debugln("updating bridge info")
	writeOrDie(filepath.Join(*f_base, "bridges"), bridgeInfo())

	return br, nil
}

// bridgeInfo returns formatted information about all the bridges.
func bridgeInfo() string {
	info := bridges.Info()
	if len(info) == 0 {
		return ""
	}

	var o bytes.Buffer
	w := new(tabwriter.Writer)
	w.Init(&o, 5, 0, 1, ' ', 0)
	fmt.Fprintf(w, "Bridge\tExisted before minimega\tActive VLANS\n")
	for _, i := range info {
		fmt.Fprintf(w, "%v\t%v\t%v\n", i.Name, i.PreExist, i.VLANs)
	}

	w.Flush()
	return o.String()
}

// hostTapCreate creates a host tap based on the supplied arguments.
func hostTapCreate(b, tap, v string) (string, error) {
	if b == "" {
		b = DefaultBridge
	}

	if isReserved(b) {
		return "", fmt.Errorf("`%s` is a reserved word -- cannot use for bridge name", b)
	}

	if isReserved(tap) {
		return "", fmt.Errorf("`%s` is a reserved word -- cannot use for tap name", tap)
	}

	vlan, err := allocatedVLANs.ParseVLAN(v, true)
	if err != nil {
		return "", err
	}

	br, err := getBridge(b)
	if err != nil {
		return "", err
	}

	return br.CreateTap(tap, vlan, true)
}

// hostTapList populates resp with information about all the host taps.
func hostTapList(resp *minicli.Response) {
	resp.Header = []string{"bridge", "tap", "vlan"}
	resp.Tabular = [][]string{}

<<<<<<< HEAD
	// no namespace active => add an extra column
	if namespace == "" {
		resp.Header = append(resp.Header, "namespace")
=======
	// find all the host taps first
	for k, b := range bridges {
		for name, tap := range b.Taps {
			if tap.host && !b.defunctTaps[name] {
				resp.Tabular = append(resp.Tabular, []string{
					k, name, allocatedVLANs.PrintVLAN(namespace, tap.lan),
				})
			}
		}
>>>>>>> 7c88e319
	}

	// find all the host taps first
	for _, tap := range bridges.HostTaps() {
		// skip taps that don't belong to the active namespace
		if namespace != "" && !namespaces[namespace].Taps[tap.Name] {
			continue
		}

		row := []string{
			tap.Bridge, tap.Name, allocatedVLANs.PrintVLAN(tap.VLAN),
		}

		// no namespace active => find namespace tap belongs to so that we can
		// populate that column
		if namespace == "" {
			v := ""
			for _, ns := range namespaces {
				if ns.Taps[tap.Name] {
					v = ns.Name
					break
				}
			}

			row = append(row, v)
		}

		resp.Tabular = append(resp.Tabular, row)
	}
}

// hostTapDelete deletes a host tap by name or all host taps if Wildcard is
// specified.
func hostTapDelete(s string) error {
	delTap := func(t bridge.Tap) error {
		br, err := getBridge(t.Bridge)
		if err != nil {
			return err
		}

		if err := br.DestroyTap(t.Name); err != nil {
			return err
		}

		// update the host taps for the namespace
		if namespace != "" {
			delete(namespaces[namespace].Taps, t.Name)
		}

		return nil
	}

	if s == Wildcard {
		for _, tap := range bridges.HostTaps() {
			// skip taps that don't belong to the active namespace
			if namespace != "" && !namespaces[namespace].Taps[tap.Name] {
				continue
			}

			if err := delTap(tap); err != nil {
				return err
			}
		}

		return nil
	}

	tap, err := bridges.FindTap(s)
	if err != nil {
		return err
	} else if !tap.Host {
		return errors.New("not a host tap")
	} else if namespace != "" && !namespaces[namespace].Taps[tap.Name] {
		return errors.New("not a host tap in active namespace")
	}

	return delTap(tap)
}<|MERGE_RESOLUTION|>--- conflicted
+++ resolved
@@ -117,7 +117,7 @@
 		return "", fmt.Errorf("`%s` is a reserved word -- cannot use for tap name", tap)
 	}
 
-	vlan, err := allocatedVLANs.ParseVLAN(v, true)
+	vlan, err := lookupVLAN(v)
 	if err != nil {
 		return "", err
 	}
@@ -135,21 +135,9 @@
 	resp.Header = []string{"bridge", "tap", "vlan"}
 	resp.Tabular = [][]string{}
 
-<<<<<<< HEAD
 	// no namespace active => add an extra column
 	if namespace == "" {
 		resp.Header = append(resp.Header, "namespace")
-=======
-	// find all the host taps first
-	for k, b := range bridges {
-		for name, tap := range b.Taps {
-			if tap.host && !b.defunctTaps[name] {
-				resp.Tabular = append(resp.Tabular, []string{
-					k, name, allocatedVLANs.PrintVLAN(namespace, tap.lan),
-				})
-			}
-		}
->>>>>>> 7c88e319
 	}
 
 	// find all the host taps first
@@ -160,7 +148,7 @@
 		}
 
 		row := []string{
-			tap.Bridge, tap.Name, allocatedVLANs.PrintVLAN(tap.VLAN),
+			tap.Bridge, tap.Name, allocatedVLANs.PrintVLAN(namespace, tap.VLAN),
 		}
 
 		// no namespace active => find namespace tap belongs to so that we can
