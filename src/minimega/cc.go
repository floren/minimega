--- conflicted
+++ resolved
@@ -25,7 +25,7 @@
 
 // ccStart starts ron and calls log.Fatal if there is a problem
 func ccStart(path, subpath string) *ron.Server {
-	s, err := ron.NewServer(path, subpath)
+	s, err := ron.NewServer(path, subpath, plumber)
 	if err != nil {
 		log.Fatal("creating cc node %v", err)
 	}
@@ -52,18 +52,10 @@
 	ccFilter = f
 }
 
-<<<<<<< HEAD
 // ccGetPrefix returns the current prefix
 func ccGetPrefix() string {
 	if ns := GetNamespace(); ns != nil {
 		return ns.ccPrefix
-=======
-func ccStart() {
-	var err error
-	ccNode, err = ron.NewServer(*f_ccPort, *f_iomBase, plumber)
-	if err != nil {
-		log.Fatalln(fmt.Errorf("creating cc node %v", err))
->>>>>>> 6bedf537
 	}
 
 	return ccPrefix
