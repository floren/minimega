// Copyright (2012) Sandia Corporation.
// Under the terms of Contract DE-AC04-94AL85000 with Sandia Corporation,
// the U.S. Government retains certain rights in this software.
//
// David Fritz <djfritz@sandia.gov>

// command line interface for minimega
//
// The command line interface wraps a number of commands listed in the
// cliCommands map. Each entry to the map defines a function that is called
// when the command is invoked on the command line, as well as short and long
// form help. The record parameter instructs the cli to put the command in the
// command history.
//
// The cli uses the readline library for command history and tab completion.
// A separate command history is kept and used for writing the buffer out to
// disk.

package main

import (
	"fmt"
	"goreadline"
	"minicli"
	log "minilog"
	"minipager"
	"os"
	"strings"
	"sync"
)

const (
	COMMAND_TIMEOUT = 10
)

var (
	// Prevents multiple commands from running at the same time
	cmdLock sync.Mutex
)

type CLIFunc func(*minicli.Command) *minicli.Response

// Sources of minicli.Commands. If minicli.Command.Source is not set, then we
// generated the Command programmatically.
var (
	SourceMeshage   = "meshage"
	SourceLocalCLI  = "local"
	SourceAttachCLI = "attach"
	SourceRead      = "read"
)

// cliSetup registers all the minimega handlers
func cliSetup() {
	registerHandlers("bridge", bridgeCLIHandlers)
	registerHandlers("capture", captureCLIHandlers)
	registerHandlers("cc", ccCLIHandlers)
	registerHandlers("deploy", deployCLIHandlers)
	registerHandlers("disk", diskCLIHandlers)
	registerHandlers("dnsmasq", dnsmasqCLIHandlers)
	registerHandlers("dot", dotCLIHandlers)
	registerHandlers("external", externalCLIHandlers)
	registerHandlers("history", historyCLIHandlers)
	registerHandlers("host", hostCLIHandlers)
	registerHandlers("io", ioCLIHandlers)
	registerHandlers("log", logCLIHandlers)
	registerHandlers("meshage", meshageCLIHandlers)
	registerHandlers("misc", miscCLIHandlers)
	registerHandlers("nuke", nukeCLIHandlers)
	registerHandlers("optimize", optimizeCLIHandlers)
	registerHandlers("shell", shellCLIHandlers)
	registerHandlers("vlans", vlansCLIHandlers)
	registerHandlers("vm", vmCLIHandlers)
	registerHandlers("vmconfig", vmconfigCLIHandlers)
	registerHandlers("vnc", vncCLIHandlers)
	registerHandlers("vyatta", vyattaCLIHandlers)
	registerHandlers("web", webCLIHandlers)
}

// wrapSimpleCLI wraps handlers that return a single response. This greatly
// reduces boilerplate code with minicli handlers.
func wrapSimpleCLI(fn func(*minicli.Command, *minicli.Response) error) minicli.CLIFunc {
	return func(c *minicli.Command, respChan chan minicli.Responses) {
		resp := &minicli.Response{Host: hostname}
		if err := fn(c, resp); err != nil {
			resp.Error = err.Error()
		}
		respChan <- minicli.Responses{resp}
	}
}

// errResp creates a minicli.Responses from a single error.
func errResp(err error) minicli.Responses {
	resp := &minicli.Response{
		Host:  hostname,
		Error: err.Error(),
	}

	return minicli.Responses{resp}
}

// wrapBroadcastCLI is a namespace-aware wrapper for VM commands that
// broadcasts the command to all hosts in the namespace and collects all the
// responses together.
func wrapBroadcastCLI(fn func(*minicli.Command, *minicli.Response) error) minicli.CLIFunc {
	// for the `local` behavior
	localFunc := wrapSimpleCLI(fn)

	return func(c *minicli.Command, respChan chan minicli.Responses) {
		ns := GetNamespace()

		log.Debug("namespace: %v, source: %v", ns, c.Source)

<<<<<<< HEAD
		// Wrapped commands have two behaviors:
		//   `fan out` -- send the command to all hosts in the active namespace
		//   `local`   -- invoke the underlying handler
		// We use the source field to track whether we have already performed
		// the `fan out` phase for this command. By default, the source is the
		// empty string, so when a namespace is not active, we will always have
		// the `local` behavior. When a namespace is active, the source will
		// not match the active namespace so we will perform the `fan out`
		// phase. We immediately set the source to the active namespace so that
		// when we send the command via mesh, the source will be propagated and
		// the remote nodes will execute the `local` behavior rather than
		// trying to `fan out`.
		if c.Source == namespace {
			localFunc(c, respChan)
=======
		// Just invoke the handler if there's no namespace specified or we
		// received the command via meshage
		if ns == nil || !isUserSource(c.Source) {
			respChan <- minicli.Responses{fn(c)}
>>>>>>> b27a11c5
			return
		}
		c.SetSource(namespace)

		hosts := ns.hostSlice()

		cmds := makeCommandHosts(hosts, c)
		for _, cmd := range cmds {
			cmd.SetRecord(false)
		}

		res := minicli.Responses{}

		// Broadcast to all machines, collecting errors and forwarding
		// successful commands.
		for resps := range processCommands(cmds...) {
			// TODO: we are flattening commands that return multiple responses
			// by doing this... should we implement proper buffering? Only a
			// problem if commands that return multiple responses are wrapped
			// by this (which *currently* is not the case).
			for _, resp := range resps {
				res = append(res, resp)
			}
		}

		respChan <- res
	}
}

// wrapVMTargetCLI is a namespace-aware wrapper for VM commands that target one
// or more VMs. This is used by commands like `vm start` and `vm kill`.
func wrapVMTargetCLI(fn func(*minicli.Command, *minicli.Response) error) minicli.CLIFunc {
	// for the `local` behavior
	localFunc := wrapSimpleCLI(fn)

	return func(c *minicli.Command, respChan chan minicli.Responses) {
		ns := GetNamespace()

		log.Debug("namespace: %v, source: %v", ns, c.Source)

<<<<<<< HEAD
		// See note in wrapBroadcastCLI.
		if c.Source == namespace {
			localFunc(c, respChan)
=======
		// Just invoke the handler if there's no namespace specified or we
		// received the command via meshage
		if ns == nil || !isUserSource(c.Source) {
			respChan <- minicli.Responses{fn(c)}
>>>>>>> b27a11c5
			return
		}
		c.SetSource(namespace)

<<<<<<< HEAD
		hosts := namespaces[namespace].hostSlice()
=======
		hosts := ns.hostSlice()

		res := minicli.Responses{}

		var ok bool
>>>>>>> b27a11c5

		cmds := makeCommandHosts(hosts, c)
		for _, cmd := range cmds {
			cmd.SetRecord(false)
		}

		res := minicli.Responses{}
		var ok bool

		// Broadcast to all machines, collecting errors and forwarding
		// successful commands.
		for resps := range processCommands(cmds...) {
			for _, resp := range resps {
				ok = ok || (resp.Error == "")

				if resp.Error == "" || !isVmNotFound(resp.Error) {
					// Record successes and unexpected errors
					res = append(res, resp)
				}
			}
		}

		if !ok && len(res) == 0 {
			// Presumably, we weren't able to find the VM
			res = append(res, &minicli.Response{
				Host:  hostname,
				Error: vmNotFound(c.StringArgs["target"]).Error(),
			})
		}

		respChan <- res
	}
}

// forward receives minicli.Responses from in and forwards them to out.
func forward(in, out chan minicli.Responses) {
	for v := range in {
		out <- v
	}
}

// processCommands wraps minicli.ProcessCommand for multiple commands,
// combining their outputs into a single channel. This function does not
// acquire the cmdLock so it should only be called by functions that do.
func processCommands(cmd ...*minicli.Command) chan minicli.Responses {
	// Forward the responses and unlock when all are passed through
	out := make(chan minicli.Responses)

	var wg sync.WaitGroup

	// Preprocess all the commands so that if there's an error, we haven't
	// already started to run some of the commands.
	for i := range cmd {
		var err error

		cmd[i], err = cliPreprocessor(cmd[i])
		if err != nil {
			log.Errorln(err)

			// Send the error from a separate goroutine because nothing will
			// receive from this channel until processCommands returns and we
			// don't want to create a deadlock.
			go func() {
				out <- errResp(err)
				close(out)
			}()
			return out
		}
	}

	// Completed preprocessing... start all the commands and forward all
	// responses to out.
	for _, c := range cmd {
		wg.Add(1)

		log.Info("processing: `%v` from `%v`", c.Original, c.Source)
		in := minicli.ProcessCommand(c)

		go func() {
			// Mark done after we have read all the responses from in
			defer wg.Done()

			forward(in, out)
		}()
	}

	// Wait for all the de-muxing goroutines to complete
	go func() {
		defer close(out)

		wg.Wait()
	}()

	return out
}

// runCommand wraps processCommands, ensuring that the command execution lock
// is acquired before running the command.
func runCommand(cmd ...*minicli.Command) chan minicli.Responses {
	cmdLock.Lock()

	out := make(chan minicli.Responses)
	go func() {
		// Unlock and close the channel after forwarding all the responses
		defer cmdLock.Unlock()
		defer close(out)

		forward(processCommands(cmd...), out)
	}()

	return out
}

// runCommandGlobally runs the given command across all nodes on meshage,
// including the local node and combines the results into a single channel.
func runCommandGlobally(cmd *minicli.Command) chan minicli.Responses {
	// Keep the original CLI input
	original := cmd.Original
	record := cmd.Record

	cmd, err := minicli.Compilef("mesh send %s %s", Wildcard, original)
	if err != nil {
		log.Fatal("cannot run `%v` globally -- %v", original, err)
	}
	cmd.SetRecord(record)

	return runCommand(cmd, cmd.Subcommand)
}

// runCommandHosts runs the given command on a set of hosts.
func runCommandHosts(hosts []string, cmd *minicli.Command) chan minicli.Responses {
	return runCommand(makeCommandHosts(hosts, cmd)...)
}

// makeCommandHosts creates commands to run the given command on a set of hosts
// handling the special case where the local node is included in the list.
// makeCommandHosts is namespace-aware -- it generates commands based on the
// currently active namespace.
func makeCommandHosts(hosts []string, cmd *minicli.Command) []*minicli.Command {
	// filter out the local host, if included
	var includeLocal bool
	var hosts2 []string

	for _, host := range hosts {
		if host == hostname {
			includeLocal = true
		} else {
			// Quote the hostname in case there are spaces
			hosts2 = append(hosts2, fmt.Sprintf("%q", host))
		}
	}

	var cmds = []*minicli.Command{}

	if includeLocal {
		// Create a deep copy of the command by recompiling it
		cmd2 := minicli.MustCompile(cmd.Original)
		cmd2.SetRecord(cmd.Record)
		cmd2.SetSource(cmd.Source)

		cmds = append(cmds, cmd2)
	}

	if len(hosts2) > 0 {
		ns := GetNamespace()

		targets := strings.Join(hosts2, ",")

		// Keep the original CLI input
		original := cmd.Original

		// Prefix with namespace, if one is set
		if ns != nil {
			original = fmt.Sprintf("namespace %q %v", ns.Name, original)
		}

		cmd2 := minicli.MustCompilef("mesh send %s %s", targets, original)
		cmd2.SetRecord(cmd.Record)
		cmd2.SetSource(cmd.Source)

		cmds = append(cmds, cmd2)
	}

	return cmds
}

// local command line interface, wrapping readline
func cliLocal() {
	goreadline.FilenameCompleter = iomCompleter

	for {
		namespace := GetNamespaceName()

		prompt := "minimega$ "
		if namespace != "" {
			prompt = fmt.Sprintf("minimega[%v]$ ", namespace)
		}

		line, err := goreadline.Rlwrap(prompt, true)
		if err != nil {
			break // EOF
		}
		command := string(line)
		log.Debug("got from stdin: `%v`", command)

		cmd, err := minicli.Compile(command)
		if err != nil {
			log.Error("%v", err)
			//fmt.Printf("closest match: TODO\n")
			continue
		}

		// No command was returned, must have been a blank line or a comment
		// line. Either way, don't try to run a nil command.
		if cmd == nil {
			continue
		}

		// HAX: Don't record the read command
		if hasCommand(cmd, "read") {
			cmd.SetRecord(false)
		}

		// The namespace changed between when we prompted the user (and could
		// still change before we actually run the command).
		if namespace != GetNamespaceName() {
			// TODO: should we abort the command?
			log.Warn("namespace changed between prompt and execution")
		}

		for resp := range runCommand(cmd) {
			// print the responses
			minipager.DefaultPager.Page(resp.String())

			errs := resp.Error()
			if errs != "" {
				fmt.Fprintln(os.Stderr, errs)
			}
		}
	}
}

// cliPreprocessor allows modifying commands post-compile but pre-process.
// Currently the only preprocessor is the "file:" handler.
//
// Note: we don't run preprocessors when we're not running the `local` behavior
// (see wrapBroadcastCLI) to avoid expanding files before we're running the
// command on the correct machine.
func cliPreprocessor(c *minicli.Command) (*minicli.Command, error) {
<<<<<<< HEAD
	if c.Source != namespace {
=======
	if GetNamespace() != nil && isUserSource(c.Source) {
>>>>>>> b27a11c5
		return c, nil
	}

	return iomPreprocessor(c)
}<|MERGE_RESOLUTION|>--- conflicted
+++ resolved
@@ -110,7 +110,6 @@
 
 		log.Debug("namespace: %v, source: %v", ns, c.Source)
 
-<<<<<<< HEAD
 		// Wrapped commands have two behaviors:
 		//   `fan out` -- send the command to all hosts in the active namespace
 		//   `local`   -- invoke the underlying handler
@@ -123,17 +122,11 @@
 		// when we send the command via mesh, the source will be propagated and
 		// the remote nodes will execute the `local` behavior rather than
 		// trying to `fan out`.
-		if c.Source == namespace {
+		if ns == nil || c.Source == ns.Name {
 			localFunc(c, respChan)
-=======
-		// Just invoke the handler if there's no namespace specified or we
-		// received the command via meshage
-		if ns == nil || !isUserSource(c.Source) {
-			respChan <- minicli.Responses{fn(c)}
->>>>>>> b27a11c5
 			return
 		}
-		c.SetSource(namespace)
+		c.SetSource(ns.Name)
 
 		hosts := ns.hostSlice()
 
@@ -171,29 +164,14 @@
 
 		log.Debug("namespace: %v, source: %v", ns, c.Source)
 
-<<<<<<< HEAD
 		// See note in wrapBroadcastCLI.
-		if c.Source == namespace {
+		if ns == nil || c.Source == ns.Name {
 			localFunc(c, respChan)
-=======
-		// Just invoke the handler if there's no namespace specified or we
-		// received the command via meshage
-		if ns == nil || !isUserSource(c.Source) {
-			respChan <- minicli.Responses{fn(c)}
->>>>>>> b27a11c5
 			return
 		}
-		c.SetSource(namespace)
-
-<<<<<<< HEAD
-		hosts := namespaces[namespace].hostSlice()
-=======
+		c.SetSource(ns.Name)
+
 		hosts := ns.hostSlice()
-
-		res := minicli.Responses{}
-
-		var ok bool
->>>>>>> b27a11c5
 
 		cmds := makeCommandHosts(hosts, c)
 		for _, cmd := range cmds {
@@ -443,11 +421,7 @@
 // (see wrapBroadcastCLI) to avoid expanding files before we're running the
 // command on the correct machine.
 func cliPreprocessor(c *minicli.Command) (*minicli.Command, error) {
-<<<<<<< HEAD
-	if c.Source != namespace {
-=======
-	if GetNamespace() != nil && isUserSource(c.Source) {
->>>>>>> b27a11c5
+	if c.Source != GetNamespaceName() {
 		return c, nil
 	}
 
