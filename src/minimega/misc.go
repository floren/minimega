--- conflicted
+++ resolved
@@ -327,22 +327,6 @@
 	}
 }
 
-<<<<<<< HEAD
-// PermStrings creates a random permutation of the source slice using the
-// "inside-out" version of the Fisher-Yates algorithm.
-func PermStrings(source []string) []string {
-	res := make([]string, len(source))
-
-	for i := range source {
-		j := rand.Intn(i + 1)
-		if j != i {
-			res[i] = res[j]
-		}
-		res[j] = source[i]
-	}
-
-	return res
-=======
 // cmdWrapper wraps exec'ing a command. Returns the stdout, stderr, and the
 // error run running the command (which may indicate that the command had a
 // non-zero exit code).
@@ -358,5 +342,20 @@
 
 	err := cmd.Run()
 	return sOut.String(), sErr.String(), err
->>>>>>> bd01c338
+}
+
+// PermStrings creates a random permutation of the source slice using the
+// "inside-out" version of the Fisher-Yates algorithm.
+func PermStrings(source []string) []string {
+	res := make([]string, len(source))
+
+	for i := range source {
+		j := rand.Intn(i + 1)
+		if j != i {
+			res[i] = res[j]
+		}
+		res[j] = source[i]
+	}
+
+	return res
 }