--- conflicted
+++ resolved
@@ -42,11 +42,8 @@
 const (
 	_ VMType = iota
 	KVM
-<<<<<<< HEAD
 	CONTAINER
-=======
 	Android
->>>>>>> 50c301fa
 )
 
 type VM interface {
@@ -104,11 +101,8 @@
 type VMConfig struct {
 	BaseConfig
 	KVMConfig
-<<<<<<< HEAD
 	ContainerConfig
-=======
 	AndroidConfig
->>>>>>> 50c301fa
 }
 
 // NetConfig contains all the network-related config for an interface. The IP
@@ -166,11 +160,8 @@
 	// for serializing VMs
 	gob.Register(VMs{})
 	gob.Register(&KvmVM{})
-<<<<<<< HEAD
 	gob.Register(&ContainerVM{})
-=======
 	gob.Register(&AndroidVM{})
->>>>>>> 50c301fa
 }
 
 // NewVM creates a new VM, copying the currently set configs. After a VM is
@@ -205,13 +196,10 @@
 	switch s {
 	case KVM:
 		return "kvm"
-<<<<<<< HEAD
 	case CONTAINER:
 		return "container"
-=======
 	case Android:
 		return "android"
->>>>>>> 50c301fa
 	default:
 		return "???"
 	}
@@ -221,13 +209,10 @@
 	switch s {
 	case "kvm":
 		return KVM, nil
-<<<<<<< HEAD
 	case "container":
 		return CONTAINER, nil
-=======
 	case "android":
 		return Android, nil
->>>>>>> 50c301fa
 	default:
 		return -1, errors.New("invalid VMType")
 	}
@@ -235,25 +220,15 @@
 
 func (old *VMConfig) Copy() *VMConfig {
 	return &VMConfig{
-<<<<<<< HEAD
-		BaseConfig:      *old.BaseConfig.Copy(),
-		KVMConfig:       *old.KVMConfig.Copy(),
-		ContainerConfig: *old.ContainerConfig.Copy(),
-=======
 		BaseConfig:    *old.BaseConfig.Copy(),
 		KVMConfig:     *old.KVMConfig.Copy(),
 		AndroidConfig: *old.AndroidConfig.Copy(),
->>>>>>> 50c301fa
+		ContainerConfig: *old.ContainerConfig.Copy(),
 	}
 }
 
 func (vm VMConfig) String() string {
-<<<<<<< HEAD
-	return vm.BaseConfig.String() + vm.KVMConfig.String() + vm.ContainerConfig.String()
-=======
-	return vm.BaseConfig.String() + vm.KVMConfig.String() +
-		vm.AndroidConfig.String()
->>>>>>> 50c301fa
+	return vm.BaseConfig.String() + vm.KVMConfig.String() + vm.ContainerConfig.String() + vm.AndroidConfig.String()
 }
 
 func (old *BaseConfig) Copy() *BaseConfig {
