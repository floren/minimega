--- conflicted
+++ resolved
@@ -42,11 +42,8 @@
 const (
 	_ VMType = iota
 	KVM
-<<<<<<< HEAD
 	Android
-=======
 	CONTAINER
->>>>>>> 2f97e6f1
 )
 
 type VM interface {
@@ -104,11 +101,8 @@
 type VMConfig struct {
 	BaseConfig
 	KVMConfig
-<<<<<<< HEAD
 	AndroidConfig
-=======
 	ContainerConfig
->>>>>>> 2f97e6f1
 }
 
 // NetConfig contains all the network-related config for an interface. The IP
@@ -166,11 +160,8 @@
 	// for serializing VMs
 	gob.Register(VMs{})
 	gob.Register(&KvmVM{})
-<<<<<<< HEAD
 	gob.Register(&AndroidVM{})
-=======
 	gob.Register(&ContainerVM{})
->>>>>>> 2f97e6f1
 }
 
 // NewVM creates a new VM, copying the currently set configs. After a VM is
@@ -205,13 +196,10 @@
 	switch s {
 	case KVM:
 		return "kvm"
-<<<<<<< HEAD
 	case Android:
 		return "android"
-=======
 	case CONTAINER:
 		return "container"
->>>>>>> 2f97e6f1
 	default:
 		return "???"
 	}
@@ -221,13 +209,10 @@
 	switch s {
 	case "kvm":
 		return KVM, nil
-<<<<<<< HEAD
 	case "android":
 		return Android, nil
-=======
 	case "container":
 		return CONTAINER, nil
->>>>>>> 2f97e6f1
 	default:
 		return -1, errors.New("invalid VMType")
 	}
@@ -235,25 +220,16 @@
 
 func (old *VMConfig) Copy() *VMConfig {
 	return &VMConfig{
-<<<<<<< HEAD
 		BaseConfig:    *old.BaseConfig.Copy(),
 		KVMConfig:     *old.KVMConfig.Copy(),
 		AndroidConfig: *old.AndroidConfig.Copy(),
-=======
-		BaseConfig:      *old.BaseConfig.Copy(),
-		KVMConfig:       *old.KVMConfig.Copy(),
 		ContainerConfig: *old.ContainerConfig.Copy(),
->>>>>>> 2f97e6f1
 	}
 }
 
 func (vm VMConfig) String() string {
-<<<<<<< HEAD
 	return vm.BaseConfig.String() + vm.KVMConfig.String() +
-		vm.AndroidConfig.String()
-=======
-	return vm.BaseConfig.String() + vm.KVMConfig.String() + vm.ContainerConfig.String()
->>>>>>> 2f97e6f1
+		vm.AndroidConfig.String() + vm.ContainerConfig.String()
 }
 
 func (old *BaseConfig) Copy() *BaseConfig {
