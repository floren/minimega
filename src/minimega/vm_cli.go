--- conflicted
+++ resolved
@@ -74,9 +74,6 @@
 	vm info`,
 		Patterns: []string{
 			"vm info",
-			"vm info <kvm,>",
-			"vm info <android,>",
-			"vm info <container,>",
 		},
 		Call: wrapSimpleCLI(cliVmInfo),
 	},
@@ -801,27 +798,6 @@
 		},
 		Call: wrapSimpleCLI(func(c *minicli.Command) *minicli.Response {
 			return cliVmConfigField(c, "fifo")
-		}),
-	},
-	{ // vm config telephony
-		HelpShort: "configure the telephone network of a mobile VM",
-		HelpLong: `
-Set the telephone network number prefix for newly launched VMs. For example:
-
-	vm config telephony 223344
-
-Would cause newly launched VMs to be assigned numbers 2233440000, 2233440001,
-and so on. Number blocks should not overlap, the following produces and error:
-
-	vm config telephony 223344
-	vm config telephony 22334
-
-Note: this configuration only applies to Android-based VMs.`,
-		Patterns: []string{
-			"vm config telephony [prefix]",
-		},
-		Call: wrapSimpleCLI(func(c *minicli.Command) *minicli.Response {
-			return cliVmConfigField(c, "telephony")
 		}),
 	},
 	{ // clear vm config
@@ -856,12 +832,7 @@
 			"clear vm config <uuid,>",
 			"clear vm config <serial,>",
 			"clear vm config <virtio-serial,>",
-<<<<<<< HEAD
-
-=======
-			// AndroidConfig
-			"clear vm config <telephony,>",
->>>>>>> ab246c4e
+			
 			// ContainerConfig
 			"clear vm config <hostname,>",
 			"clear vm config <filesystem,>",
@@ -910,15 +881,6 @@
 func cliVmInfo(c *minicli.Command) *minicli.Response {
 	var err error
 	resp := &minicli.Response{Host: hostname}
-
-/*
-	vmType := ""
-	if c.BoolArgs["kvm"] {
-		vmType = "kvm"
-	} else if c.BoolArgs["android"] {
-		vmType = "android"
-	}
-*/
 
 	for _, vm := range vms {
 		// Populate the latest bandwidth stats for all VMs
@@ -1118,8 +1080,6 @@
 			switch vm := vm.(type) {
 			case *KvmVM:
 				vmConfig.KVMConfig = *vm.KVMConfig.Copy()
-			case *AndroidVM:
-				vmConfig.AndroidConfig = *vm.AndroidConfig.Copy()
 			case *ContainerVM:
 				vmConfig.ContainerConfig = *vm.ContainerConfig.Copy()
 			case *AndroidVM:
@@ -1149,8 +1109,6 @@
 		config = &vmConfig.BaseConfig
 	} else if fns, ok = kvmConfigFns[field]; ok {
 		config = &vmConfig.KVMConfig
-	} else if fns, ok = androidConfigFns[field]; ok {
-		config = &vmConfig.AndroidConfig
 	} else if fns, ok = containerConfigFns[field]; ok {
 		config = &vmConfig.ContainerConfig
 	} else if fns, ok = androidConfigFns[field]; ok {
@@ -1177,7 +1135,6 @@
 	var clearKVM = clearAll || (len(c.BoolArgs) == 1 && c.BoolArgs["kvm"])
 	var clearAndroid = clearAll || (len(c.BoolArgs) == 1 && c.BoolArgs["android"])
 	var clearContainer = clearAll || (len(c.BoolArgs) == 1 && c.BoolArgs["container"])
-	var clearAndroid = clearAll || (len(c.BoolArgs) == 1 && c.BoolArgs["android"])
 	var cleared bool
 
 	for k, fns := range baseConfigFns {
@@ -1190,11 +1147,6 @@
 		if clearKVM || c.BoolArgs[k] {
 			fns.Clear(&vmConfig.KVMConfig)
 			cleared = true
-		}
-	}
-	for k, fns := range androidConfigFns {
-		if clearAndroid || c.BoolArgs[k] {
-			fns.Clear(&vmConfig.AndroidConfig)
 		}
 	}
 	for k, fns := range containerConfigFns {
