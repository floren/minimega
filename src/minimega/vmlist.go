// Copyright (2012) Sandia Corporation.
// Under the terms of Contract DE-AC04-94AL85000 with Sandia Corporation,
// the U.S. Government retains certain rights in this software.

package main

import (
	"errors"
	"fmt"
	"minicli"
	log "minilog"
	"os"
	"ranges"
	"runtime"
	"strconv"
	"sync"
	"time"
)

// VMs contains all the VMs running on this host, the key is the VM's ID
type VMs map[int]VM

// vmApplyFunc is passed into VMs.apply
type vmApplyFunc func(VM, bool) (bool, error)

type Tag struct {
	ID         int
	Key, Value string
}

var vmLock sync.Mutex // lock for synchronizing access to vms

// Clone creates a snapshot of the currently running VMs. It should be safe to
// range over the returned value without holding the vmLock to perform
// read-only operations. Does *not* filter the returned VMs to just those in
// the active namespace.
func (vms VMs) Clone() VMs {
	vmLock.Lock()
	defer vmLock.Unlock()

	res := VMs{}
	for k, v := range res {
		res[k] = v
	}

	return res
}

// Save the commands to configure the targeted VMs to file.
func (vms VMs) Save(file *os.File, target string) error {
	vmLock.Lock()
	defer vmLock.Unlock()

	// Stop on the first error
	var err error

	// For each VM, dump a list of commands to launch a VM of the same
	// configuration. Should not be run in parallel since we want to stop on
	// the first err.
	applyFunc := func(vm VM, _ bool) (bool, error) {
		if err != nil {
			return true, err
		}

		if !inNamespace(vm) {
			return false, nil
		}

		// build up the command list to re-launch this vm, first clear all
		// previous configuration.
		cmds := []string{"clear vm config"}

		cmds = append(cmds, saveConfig(baseConfigFns, vm.Config())...)

		switch vm := vm.(type) {
		case *KvmVM:
			cmds = append(cmds, saveConfig(kvmConfigFns, &vm.KVMConfig)...)
		case *ContainerVM:
			cmds = append(cmds, saveConfig(containerConfigFns, &vm.ContainerConfig)...)
		default:
		}

		// build the string to actually launch the VM
		arg := vm.GetName()
		if arg == "" {
			arg = "1"
		}
		cmds = append(cmds, fmt.Sprintf("vm launch %s %s", vm.GetType(), arg))

		// and a blank line
		cmds = append(cmds, "")

		// write commands to file
		for _, cmd := range cmds {
			if _, err = file.WriteString(cmd + "\n"); err != nil {
				return true, err
			}
		}

		return true, nil
	}

	vms.apply(target, false, applyFunc)

	return err
}

// Info populates resp with info about the VMs running in the active namespace.
func (vms VMs) Info(resp *minicli.Response) {
	vmLock.Lock()
	defer vmLock.Unlock()

	resp.Header = vmMasks
	res := VMs{} // for res.Data

	for _, vm := range vms {
		if !inNamespace(vm) {
			continue
		}

		// Update dynamic fields before querying info
		vm.UpdateBW()

		res[vm.GetID()] = vm

		row := []string{}

		for _, mask := range vmMasks {
			if v, err := vm.Info(mask); err != nil {
				// Field most likely not set for VM type
				row = append(row, "N/A")
			} else {
				row = append(row, v)
			}
		}

		resp.Tabular = append(resp.Tabular, row)
	}

	resp.Data = res
}

func (vms VMs) SetTag(target, key, value string) {
	vmLock.Lock()
	defer vmLock.Unlock()

	// For each VM, set tag using key/value. Can be run in parallel.
	applyFunc := func(vm VM, wild bool) (bool, error) {
		if !inNamespace(vm) {
			return false, nil
		}

		vm.SetTag(key, value)

		return true, nil
	}

	vms.apply(target, true, applyFunc)
}

func (vms VMs) GetTags(target, key string) []Tag {
	vmLock.Lock()
	defer vmLock.Unlock()

	res := []Tag{}

	// For each VM, start it if it's in a startable state. Cannot be run in parallel since
	// it aggregates results in res.
	applyFunc := func(vm VM, wild bool) (bool, error) {
		if !inNamespace(vm) {
			return false, nil
		}

		if key == Wildcard {
			for k, v := range vm.GetTags() {
				res = append(res, Tag{
					Key:   k,
					Value: v,
					ID:    vm.GetID(),
				})
			}

			return true, nil
		}

		// TODO: return false if tag not set?
		res = append(res, Tag{
			Key:   key,
			Value: vm.Tag(key),
			ID:    vm.GetID(),
		})

		return true, nil
	}

	vms.apply(target, false, applyFunc)

	return res
}

func (vms VMs) ClearTags(target, key string) {
	vmLock.Lock()
	defer vmLock.Unlock()

	// For each VM, set tag using key/value. Can be run in parallel.
	applyFunc := func(vm VM, wild bool) (bool, error) {
		if !inNamespace(vm) {
			return false, nil
		}

		vm.ClearTag(key)

		return true, nil
	}

	vms.apply(target, true, applyFunc)
}

// FindVM finds a VM in the active namespace based on its ID, name, or UUID.
func (vms VMs) FindVM(s string) VM {
	vmLock.Lock()
	defer vmLock.Unlock()

	return vms.findVM(s)
}

// findVM assumes vmLock is held.
func (vms VMs) findVM(s string) VM {
	if id, err := strconv.Atoi(s); err == nil {
		if vm := vms[id]; inNamespace(vm) {
			return vm
		}

		return nil
	}

	// Search for VM by name or UUID
	for _, vm := range vms {
		if !inNamespace(vm) {
			continue
		}

		if vm.GetName() == s || vm.GetUUID() == s {
			return vm
		}
	}

	return nil
}

// FindKvmVM finds a VM in the active namespace based on its ID, name, or UUID.
func (vms VMs) FindKvmVM(s string) (*KvmVM, error) {
	vmLock.Lock()
	defer vmLock.Unlock()

	return vms.findKvmVM(s)
}

// findKvmVm is FindKvmVM without locking vmLock.
func (vms VMs) findKvmVM(s string) (*KvmVM, error) {
	vm := vms.findVM(s)
	if vm == nil {
		return nil, vmNotFound(s)
	}

	if vm, ok := vm.(*KvmVM); ok {
		return vm, nil
	}

	return nil, vmNotKVM(s)
}

// FindKvmVMs finds all KvmVMs in the active namespace.
func (vms VMs) FindKvmVMs() []*KvmVM {
	vmLock.Lock()
	defer vmLock.Unlock()

	res := []*KvmVM{}

	for _, vm := range vms {
		if !inNamespace(vm) {
			continue
		}

		if vm, ok := vm.(*KvmVM); ok {
			res = append(res, vm)
		}
	}

	return res
}

<<<<<<< HEAD
// findVmsByType finds VMs by type, such as KVM or Android
func (vms VMs) findVmsByType(vt VMType) []VM {
	r := []VM{}
	for _, v := range vms {
		if v.GetType() == vt {
			r = append(r, v)
		}
	}

	return r
}

// launch one VM of a given type. This call should be "non-blocking" -- the VM
// will ack on the provided channel when it has finished launching.
func (vms VMs) launch(name string, vmType VMType, ack chan int) error {
	// Make sure that there isn't another VM with the same name
	if name != "" {
		for _, vm := range vms {
			if vm.GetName() == name {
				return fmt.Errorf("vm launch duplicate VM name: %s", name)
			}
=======
func (vms VMs) Launch(names []string, vmType VMType) <-chan error {
	vmLock.Lock()

	out := make(chan error)

	log.Info("launching %v %v vms", len(names), vmType)
	start := time.Now()

	var wg sync.WaitGroup

	for _, name := range names {
		// This uses the global vmConfigs so we have to create the VMs in the
		// CLI thread (before the next command gets processed which could
		// change the vmConfigs).
		vm := NewVM(name, vmType)

		if err := vms.check(vm); err != nil {
			// Send from new goroutine to prevent deadlock since we haven't
			// even returned the output channel yet... hopefully we won't spawn
			// too many goroutines.
			wg.Add(1)
			go func() {
				defer wg.Done()

				out <- err
			}()
			continue
>>>>>>> 18090e71
		}

		// Record newly created VM
		vms[vm.GetID()] = vm

		// The actual launching can happen in parallel, we just want to
		// make sure that we complete all the one-vs-all VM checks and add
		// to vms while holding the vmLock.
		wg.Add(1)
		go func(name string) {
			defer wg.Done()

			out <- vm.Launch()
		}(name)
	}

<<<<<<< HEAD
	var vm VM
	switch vmType {
	case KVM:
		vm = NewKVM(name)
	case CONTAINER:
		vm = NewContainer(name)
	case Android:
		vm = NewAndroid(name)
	default:
		// TODO
=======
	go func() {
		// Don't unlock until we've finished launching all the VMs
		defer vmLock.Unlock()
		defer close(out)

		wg.Wait()

		stop := time.Now()
		log.Info("launched %v %v vms in %v", len(names), vmType, stop.Sub(start))
	}()

	return out
}

// check VM doesn't have any conflicts with the existing VMs
func (vms VMs) check(vm VM) error {
	// Make sure that there isn't an existing VM with the same name or UUID
	for _, vm2 := range vms {
		// We only care about name collisions if the VMs are running in the
		// same namespace or if the collision is a non-namespaced VM with an
		// already running namespaced VM.
		namesEq := vm.GetName() == vm2.GetName()
		uuidEq := vm.GetUUID() == vm2.GetUUID()
		namespaceEq := (vm.GetNamespace() == vm2.GetNamespace())

		if uuidEq && (namespaceEq || vm.GetNamespace() == "") {
			return fmt.Errorf("vm launch duplicate UUID: %s", vm.GetUUID())
		}

		if namesEq && (namespaceEq || vm.GetNamespace() == "") {
			return fmt.Errorf("vm launch duplicate VM name: %s", vm.GetName())
		}
>>>>>>> 18090e71
	}

	// Check the interfaces/disks/filesystem is sane
	if err := vms.checkInterfaces(vm); err != nil {
		return err
	}

	switch vm := vm.(type) {
	case *KvmVM:
		return vms.checkDisks(vm)
	case *ContainerVM:
		return vms.checkFilesystem(vm)
	}

	return errors.New("unknown VM type")
}

// Start VMs matching target.
func (vms VMs) Start(target string) []error {
	vmLock.Lock()
	defer vmLock.Unlock()

	// For each VM, start it if it's in a startable state. Can be run in
	// parallel.
	applyFunc := func(vm VM, wild bool) (bool, error) {
		if !inNamespace(vm) {
			return false, nil
		}

		if wild && vm.GetState()&(VM_PAUSED|VM_BUILDING) != 0 {
			// If wild, we only start VMs in the building or running state
			return true, vm.Start()
		} else if !wild && vm.GetState()&VM_RUNNING == 0 {
			// If not wild, start VMs that aren't already running
			return true, vm.Start()
		}

		return false, nil
	}

	return vms.apply(target, true, applyFunc)
}

// Stop VMs matching target.
func (vms VMs) Stop(target string) []error {
	vmLock.Lock()
	defer vmLock.Unlock()

	// For each VM, stop it if it's running. Can be run in parallel.
	applyFunc := func(vm VM, _ bool) (bool, error) {
		if !inNamespace(vm) {
			return false, nil
		}

		if vm.GetState()&VM_RUNNING != 0 {
			return true, vm.Stop()
		}

		return false, nil
	}

	return vms.apply(target, true, applyFunc)
}

// Kill VMs matching target.
func (vms VMs) Kill(target string) []error {
	vmLock.Lock()
	defer vmLock.Unlock()

	killedVms := map[int]bool{}

	// For each VM, kill it if it's in a killable state. Should not be run in
	// parallel because we record the IDs of the VMs we kill in killedVms.
	applyFunc := func(vm VM, _ bool) (bool, error) {
		if !inNamespace(vm) {
			return false, nil
		}

		if vm.GetState()&VM_KILLABLE == 0 {
			return false, nil
		}

		if err := vm.Kill(); err != nil {
			log.Error("unleash the zombie VM: %v", err)
		} else {
			killedVms[vm.GetID()] = true
		}
		return true, nil
	}

	errs := vms.apply(target, false, applyFunc)

outer:
	for len(killedVms) > 0 {
		select {
		case id := <-killAck:
			log.Info("VM %v killed", id)
			delete(killedVms, id)
		case <-time.After(COMMAND_TIMEOUT * time.Second):
			log.Error("vm kill timeout")
			break outer
		}
	}

	for id := range killedVms {
		log.Info("VM %d failed to acknowledge kill", id)
	}

	return errs
}

// Flush deletes VMs that are in the QUIT or ERROR state.
func (vms VMs) Flush() {
	vmLock.Lock()
	defer vmLock.Unlock()

	for i, vm := range vms {
		// Skip VMs outside of current namespace
		if !inNamespace(vm) {
			continue
		}

		if vm.GetState()&(VM_QUIT|VM_ERROR) != 0 {
			log.Info("deleting VM: %v", i)

			if err := vm.Flush(); err != nil {
				log.Error("clogged VM: %v", err)
			}

			delete(vms, i)
		}
	}
}

// CleanDirs removes all instance directories in the minimega base directory
func (vms VMs) CleanDirs() {
	vmLock.Lock()
	defer vmLock.Unlock()

	log.Debugln("cleanDirs")
	for _, vm := range vms {
		path := vm.GetInstancePath()
		log.Debug("cleaning instance path: %v", path)
		err := os.RemoveAll(path)
		if err != nil {
			log.Error("clearDirs: %v", err)
		}
	}
}

// apply is the fan out/in method to apply a function to a set of VMs specified
// by target. Specifically, it:
//
// 	1. Expands target to a list of VM names and IDs (or wild)
// 	2. Invokes fn on all the matching VMs
// 	3. Collects all the errors from the invoked fns
// 	4. Records in the log a list of VMs that were not found
//
// The fn that is passed in takes two arguments: the VM struct and a boolean
// specifying whether the invocation was wild or not. The fn returns a boolean
// that indicates whether the target was applicable (e.g. calling start on an
// already running VM would not be applicable) and an error.
//
// The concurrent boolean controls whether fn is run concurrently on multiple
// VMs or not. If the fns alter state they can set this flag to false rather
// than dealing with locking.
func (vms VMs) apply(target string, concurrent bool, fn vmApplyFunc) []error {
	// Some callstack voodoo magic
	if pc, _, _, ok := runtime.Caller(1); ok {
		if fn := runtime.FuncForPC(pc); fn != nil {
			log.Debug("applying %v to %v (concurrent = %t)", fn.Name(), target, concurrent)
		}
	}

	names := map[string]bool{} // Names of VMs for which to apply fn
	ids := map[int]bool{}      // IDs of VMs for which to apply fn

	vals, err := ranges.SplitList(target)
	if err != nil {
		return []error{err}
	}
	for _, v := range vals {
		id, err := strconv.Atoi(v)
		if err == nil {
			ids[id] = true
		} else {
			names[v] = true
		}
	}
	wild := hasWildcard(names)
	delete(names, Wildcard)

	// wg determine when it's okay to close errChan
	var wg sync.WaitGroup
	errChan := make(chan error)

	// lock prevents concurrent writes to results
	var lock sync.Mutex
	results := map[string]bool{}

	// Wrap function with magic
	magicFn := func(vm VM) {
		defer wg.Done()
		ok, err := fn(vm, wild)
		if err != nil {
			errChan <- err
		}

		lock.Lock()
		defer lock.Unlock()
		results[vm.GetName()] = ok
		results[strconv.Itoa(vm.GetID())] = ok
	}

	for _, vm := range vms {
		if wild || names[vm.GetName()] || ids[vm.GetID()] {
			delete(names, vm.GetName())
			delete(ids, vm.GetID())
			wg.Add(1)

			// Use concurrency only if requested
			if concurrent {
				go magicFn(vm)
			} else {
				magicFn(vm)
			}
		}
	}

	go func() {
		wg.Wait()
		close(errChan)
	}()

	var errs []error

	for err := range errChan {
		errs = append(errs, err)
	}

	// Special cases: specified one VM and
	//   1. it wasn't found
	//   2. it wasn't a valid target (e.g. start already running VM)
	if len(vals) == 1 && !wild {
		if (len(names) + len(ids)) == 1 {
			errs = append(errs, vmNotFound(vals[0]))
		} else if !results[vals[0]] {
			errs = append(errs, fmt.Errorf("VM state error: %v", vals[0]))
		}
	}

	// Log the names/ids of the vms that weren't found
	if (len(names) + len(ids)) > 0 {
		vals := []string{}
		for v := range names {
			vals = append(vals, v)
		}
		for v := range ids {
			vals = append(vals, strconv.Itoa(v))
		}
		log.Info("VMs not found: %v", vals)
	}

	return errs
}

// checkInterfaces checks to make sure that a VM's MAC addresses are unique.
// Only returns an error if the MAC addresses are not unique for the interfaces
// on the same VM. If multiple VMs share the same MAC address, logs a warning.
// If a VM's MAC address is empty for a given interface, it randomly assigns a
// valid, unique, MAC to that interface.
func (vms VMs) checkInterfaces(vm VM) error {
	macs := map[string]bool{}

	for _, net := range vm.Config().Networks {
		// Skip unassigned MACs
		if net.MAC == "" {
			continue
		}

		// Check if the VM already has this MAC for one of its interfaces
		if _, ok := macs[net.MAC]; ok {
			return fmt.Errorf("VM has same MAC for more than one interface -- %s", net.MAC)
		}

		macs[net.MAC] = true
	}

	for _, vm2 := range vms {
		// Skip ourself
		if vm.GetID() == vm2.GetID() {
			continue
		}

		for _, net := range vm2.Config().Networks {
			// VM must still be in the pre-building stage so it hasn't been
			// assigned a MAC yet. We skip this case in order to supress
			// duplicate MAC errors on an empty string.
			if net.MAC == "" {
				continue
			}

			// Warn if we see a conflict
			if _, ok := macs[net.MAC]; ok {
				log.Warn("VMs share MAC (%v) -- %v %v", net.MAC, vm.GetID(), vm2.GetID())
			}

			macs[net.MAC] = true
		}
	}

	// Get a handle to the VM's actual Networks so that we can update them
	var networks []NetConfig
	switch vm := vm.(type) {
	case *KvmVM:
		networks = vm.Networks
	case *ContainerVM:
		networks = vm.Networks
	default:
		return errors.New("unable to CheckInterfaces for unknown VM type")
	}

	// Find any unassigned MACs and randomly generate a MAC for them
	for i := range networks {
		n := &networks[i]

		if n.MAC != "" {
			continue
		}

		// Loop until we don't have a conflict
		for exists := true; exists; _, exists = macs[n.MAC] {
			n.MAC = randomMac()
		}

		macs[n.MAC] = true
	}

	return nil
}

// checkDisks looks for Kvm VMs that share the same disk image and don't have
// Snapshot set to true.
func (vms VMs) checkDisks(vm *KvmVM) error {
	// Disk path to whether it is a snapshot or not
	disks := map[string]bool{}

	// Record which disks are in use and whether they are being used as a
	// snapshot or not by other VMs. If the same disk happens to be in use by
	// different VMs and they have mismatched snapshot flags, assume that the
	// disk is not being used in snapshot mode.
	for _, vm2 := range vms {
		// Skip ourself
		if vm == vm2 {
			continue
		}

		if vm2, ok := vm2.(*KvmVM); ok {
			for _, disk := range vm2.DiskPaths {
				disks[disk] = vm2.Snapshot || disks[disk]
			}
		}
	}

	// Check our disks to see if we're trying to use a disk that is in use by
	// another VM (unless both are being used in snapshot mode).
	for _, disk := range vm.DiskPaths {
		if snapshot, ok := disks[disk]; ok && (snapshot != vm.Snapshot) {
			return fmt.Errorf("disk path %v is already in use by another vm", disk)
		}
	}

	return nil
}

// checkFilesystem looks for Container VMs that share the same filesystem
// directory and don't have Snapshot set to true.
func (vms VMs) checkFilesystem(vm *ContainerVM) error {
	if vm.FSPath == "" {
		return errors.New("unable to launch container without a configured filesystem")
	}

	// Disk path to whether it is a snapshot or not
	disks := map[string]bool{}

	// Record which disks are in use and whether they are being used as a
	// snapshot or not by other VMs. If the same disk happens to be in use by
	// different VMs and they have mismatched snapshot flags, assume that the
	// disk is not being used in snapshot mode.
	for _, vm2 := range vms {
		// Skip ourself
		if vm == vm2 { // ignore this vm
			continue
		}

		if vm2, ok := vm2.(*ContainerVM); ok {
			disks[vm2.FSPath] = vm2.Snapshot
		}
	}

	// Check our disk to see if we're trying to use a disk that is in use by
	// another VM (unless both are being used in snapshot mode).
	if snapshot, ok := disks[vm.FSPath]; ok && (snapshot != vm.Snapshot) {
		return fmt.Errorf("disk path %v is already in use by another vm", vm.FSPath)
	}

	return nil
}

// HostVMs gets all the VMs running on the specified remote host, filtered to
// the current namespace, if applicable.
func HostVMs(host string) VMs {
	cmdLock.Lock()
	defer cmdLock.Unlock()

	return hostVMs(host)
}

// hostVMs is HostVMs without locking cmdLock.
func hostVMs(host string) VMs {
	// Compile info command and set it not to record
	cmd := minicli.MustCompile("vm info")
	cmd.SetRecord(false)
	cmd.SetSource(GetNamespaceName())

	cmds := makeCommandHosts([]string{host}, cmd)

	var vms VMs

	// LOCK: see func description.
	for resps := range runCommands(cmds...) {
		for _, resp := range resps {
			if resp.Error != "" {
				log.Errorln(resp.Error)
				continue
			}

			if vms2, ok := resp.Data.(VMs); ok {
				if vms != nil {
					// odd... should only be one vms per host and we're
					// querying a single host
					log.Warn("so many vms")
				}
				vms = vms2
			}
		}
	}

	return vms
}

// GlobalVMs gets the VMs from all hosts in the mesh, filtered to the current
// namespace, if applicable. The keys of the returned map do not match the VM's
// ID.
func GlobalVMs() VMs {
	cmdLock.Lock()
	defer cmdLock.Unlock()

	return globalVMs()
}

// globalVMs is GlobalVMs without locking cmdLock.
func globalVMs() VMs {
	// Compile info command and set it not to record
	cmd := minicli.MustCompile("vm info")
	cmd.SetRecord(false)
	cmd.SetSource(GetNamespaceName())

	// Figure out which hosts to query:
	//  * Hosts in the active namespace
	//  * Hosts connected via meshage plus ourselves
	var hosts []string
	if ns := GetNamespace(); ns != nil {
		hosts = ns.hostSlice()
	} else {
		hosts = meshageNode.BroadcastRecipients()
		hosts = append(hosts, hostname)
	}

	log.Info("globalVMs command: %#v", cmd)

	cmds := makeCommandHosts(hosts, cmd)

	// Collected VMs
	vms := VMs{}

	// LOCK: see func description.
	for resps := range runCommands(cmds...) {
		for _, resp := range resps {
			if resp.Error != "" {
				log.Errorln(resp.Error)
				continue
			}

			if vms2, ok := resp.Data.(VMs); ok {
				for _, vm := range vms2 {
					vms[len(vms)] = vm
				}
			} else {
				log.Error("unknown data field in vm info from %v", resp.Host)
			}
		}
	}

	return vms
}

// ExpandLaunchNames takes a VM name, range, or count and expands it into a
// list of names of VMs that should be launched. Does several sanity checks on
// the names to make sure that they aren't reserved words and don't collide
// with any existing VMs (as supplied via the vms argument).
func ExpandLaunchNames(arg string, vms VMs) ([]string, error) {
	vmLock.Lock()
	defer vmLock.Unlock()

	return expandLaunchNames(arg, vms)
}

// expandLaunchNames is ExpandLaunchNames without locking vmLock.
func expandLaunchNames(arg string, vms VMs) ([]string, error) {
	names := []string{}

	count, err := strconv.ParseInt(arg, 10, 32)
	if err != nil {
		names, err = ranges.SplitList(arg)
	} else if count <= 0 {
		err = errors.New("invalid number of vms (must be > 0)")
	} else {
		names = make([]string, count)
	}

	if err != nil {
		return nil, err
	}

	if len(names) == 0 {
		return nil, errors.New("no VMs to launch")
	}

	for _, name := range names {
		if isReserved(name) {
			return nil, fmt.Errorf("invalid vm name, `%s` is a reserved word", name)
		}

		if _, err := strconv.Atoi(name); err == nil {
			return nil, fmt.Errorf("invalid vm name, `%s` is an integer", name)
		}

		for _, vm := range vms {
			if !inNamespace(vm) {
				continue
			}

			if vm.GetName() == name {
				return nil, fmt.Errorf("vm already exists with name `%s`", name)
			}
		}
	}

	return names, nil
}<|MERGE_RESOLUTION|>--- conflicted
+++ resolved
@@ -290,29 +290,48 @@
 	return res
 }
 
-<<<<<<< HEAD
-// findVmsByType finds VMs by type, such as KVM or Android
-func (vms VMs) findVmsByType(vt VMType) []VM {
-	r := []VM{}
-	for _, v := range vms {
-		if v.GetType() == vt {
-			r = append(r, v)
-		}
-	}
-
-	return r
-}
-
-// launch one VM of a given type. This call should be "non-blocking" -- the VM
-// will ack on the provided channel when it has finished launching.
-func (vms VMs) launch(name string, vmType VMType, ack chan int) error {
-	// Make sure that there isn't another VM with the same name
-	if name != "" {
-		for _, vm := range vms {
-			if vm.GetName() == name {
-				return fmt.Errorf("vm launch duplicate VM name: %s", name)
-			}
-=======
+// FindAndroidVM finds a VM in the active namespace based on its ID, name, or UUID.
+func (vms VMs) FindAndroidVM(s string) (*AndroidVM, error) {
+	vmLock.Lock()
+	defer vmLock.Unlock()
+
+	return vms.findAndroidVM(s)
+}
+
+// findAndroidVm is FindAndroidVM without locking vmLock.
+func (vms VMs) findAndroidVM(s string) (*AndroidVM, error) {
+	vm := vms.findVM(s)
+	if vm == nil {
+		return nil, vmNotFound(s)
+	}
+
+	if vm, ok := vm.(*AndroidVM); ok {
+		return vm, nil
+	}
+
+	return nil, vmNotAndroid(s)
+}
+
+// FindAndroidVMs finds all AndroidVMs in the active namespace.
+func (vms VMs) FindAndroidVMs() []*AndroidVM {
+	vmLock.Lock()
+	defer vmLock.Unlock()
+
+	res := []*AndroidVM{}
+
+	for _, vm := range vms {
+		if !inNamespace(vm) {
+			continue
+		}
+
+		if vm, ok := vm.(*AndroidVM); ok {
+			res = append(res, vm)
+		}
+	}
+
+	return res
+}
+
 func (vms VMs) Launch(names []string, vmType VMType) <-chan error {
 	vmLock.Lock()
 
@@ -340,7 +359,6 @@
 				out <- err
 			}()
 			continue
->>>>>>> 18090e71
 		}
 
 		// Record newly created VM
@@ -357,18 +375,6 @@
 		}(name)
 	}
 
-<<<<<<< HEAD
-	var vm VM
-	switch vmType {
-	case KVM:
-		vm = NewKVM(name)
-	case CONTAINER:
-		vm = NewContainer(name)
-	case Android:
-		vm = NewAndroid(name)
-	default:
-		// TODO
-=======
 	go func() {
 		// Don't unlock until we've finished launching all the VMs
 		defer vmLock.Unlock()
@@ -401,7 +407,6 @@
 		if namesEq && (namespaceEq || vm.GetNamespace() == "") {
 			return fmt.Errorf("vm launch duplicate VM name: %s", vm.GetName())
 		}
->>>>>>> 18090e71
 	}
 
 	// Check the interfaces/disks/filesystem is sane
