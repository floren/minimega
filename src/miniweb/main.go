// Copyright (2017) Sandia Corporation.
// Under the terms of Contract DE-AC04-94AL85000 with Sandia Corporation,
// the U.S. Government retains certain rights in this software.

package main

import (
	"flag"
	"fmt"
	"io/ioutil"
	"miniclient"
	log "minilog"
	"net/http"
	"path/filepath"
)

const (
	defaultAddr = ":9001"
	defaultRoot = "misc/web"
	defaultBase = "/tmp/minimega"
)

const banner = `miniweb, Copyright (2017) Sandia Corporation.
Under the terms of Contract DE-AC04-94AL85000 with Sandia Corporation,
the U.S. Government retains certain rights in this software.`

var (
<<<<<<< HEAD
	f_addr      = flag.String("addr", defaultAddr, "listen address")
	f_root      = flag.String("root", defaultRoot, "base path for web files")
	f_base      = flag.String("base", defaultBase, "base path for minimega")
	f_passwords = flag.String("passwords", "", "password file for auth")
	f_bootstrap = flag.Bool("bootstrap", false, "create password file for auth")
=======
	f_addr    = flag.String("addr", defaultAddr, "listen address")
	f_root    = flag.String("root", defaultRoot, "base path for web files")
	f_base    = flag.String("base", defaultBase, "base path for minimega")
	f_console = flag.Bool("console", false, "enable console")
>>>>>>> dd50471f
)

var mm *miniclient.Conn

func usage() {
	fmt.Println(banner)
	fmt.Println("usage: miniweb [option]...")
	flag.PrintDefaults()
}

func main() {
	var err error

	flag.Usage = usage
	flag.Parse()

	log.Init()

	if *f_bootstrap {
		if *f_passwords == "" {
			log.Fatalln("must specify -password for bootstrap")
		}

		if err := bootstrap(*f_passwords); err != nil {
			log.Fatalln(err)
		}

		return
	}

	if *f_passwords != "" {
		if err := parsePasswords(*f_passwords); err != nil {
			log.Fatalln(err)
		}
	}

	mm, err = miniclient.Dial(*f_base)
	if err != nil {
		log.Fatalln(err)
	}

	files, err := ioutil.ReadDir(*f_root)
	if err != nil {
		log.Fatalln(err)
	}

	mux := http.NewServeMux()

	for _, f := range files {
		if f.IsDir() {
			path := fmt.Sprintf("/%s/", f.Name())
			dir := http.Dir(filepath.Join(*f_root, f.Name()))
			mux.Handle(path, http.StripPrefix(path, http.FileServer(dir)))
		}
	}

	mux.HandleFunc("/", mustAuth(indexHandler))

<<<<<<< HEAD
	mux.HandleFunc("/vms", mustAuth(templateHander))
	mux.HandleFunc("/hosts", mustAuth(templateHander))
	mux.HandleFunc("/graph", mustAuth(templateHander))
	mux.HandleFunc("/tilevnc", mustAuth(templateHander))
=======
	mux.HandleFunc("/vms", templateHandler)
	mux.HandleFunc("/hosts", templateHandler)
	mux.HandleFunc("/graph", templateHandler)
	mux.HandleFunc("/tilevnc", templateHandler)
>>>>>>> dd50471f

	mux.HandleFunc("/hosts.json", mustAuth(hostsHandler))
	mux.HandleFunc("/vlans.json", mustAuth(vlansHandler))
	mux.HandleFunc("/vms/info.json", mustAuth(vmsHandler))
	mux.HandleFunc("/vms/top.json", mustAuth(vmsHandler))

<<<<<<< HEAD
	mux.HandleFunc("/connect/", mustAuth(connectHandler))
	mux.HandleFunc("/screenshot/", mustAuth(screenshotHandler))
=======
	mux.HandleFunc("/connect/", connectHandler)
	mux.HandleFunc("/screenshot/", screenshotHandler)
	mux.Handle("/ws/tunnel/", websocket.Handler(tunnelHandler))

	if *f_console {
		mux.HandleFunc("/console", consoleHandler)
		mux.HandleFunc("/console/", consoleHandler)
		mux.Handle("/ws/console/", websocket.Handler(consoleWsHandler))
	} else {
		mux.HandleFunc("/console", func(w http.ResponseWriter, r *http.Request) {
			http.Error(w, "console disabled, see -console flag", http.StatusNotImplemented)
			return
		})
	}
>>>>>>> dd50471f

	server := &http.Server{
		Addr:    *f_addr,
		Handler: mux,
	}

	log.Fatalln(server.ListenAndServe())
}<|MERGE_RESOLUTION|>--- conflicted
+++ resolved
@@ -12,6 +12,8 @@
 	log "minilog"
 	"net/http"
 	"path/filepath"
+
+	"golang.org/x/net/websocket"
 )
 
 const (
@@ -25,18 +27,12 @@
 the U.S. Government retains certain rights in this software.`
 
 var (
-<<<<<<< HEAD
 	f_addr      = flag.String("addr", defaultAddr, "listen address")
 	f_root      = flag.String("root", defaultRoot, "base path for web files")
 	f_base      = flag.String("base", defaultBase, "base path for minimega")
 	f_passwords = flag.String("passwords", "", "password file for auth")
 	f_bootstrap = flag.Bool("bootstrap", false, "create password file for auth")
-=======
-	f_addr    = flag.String("addr", defaultAddr, "listen address")
-	f_root    = flag.String("root", defaultRoot, "base path for web files")
-	f_base    = flag.String("base", defaultBase, "base path for minimega")
-	f_console = flag.Bool("console", false, "enable console")
->>>>>>> dd50471f
+	f_console   = flag.Bool("console", false, "enable console")
 )
 
 var mm *miniclient.Conn
@@ -95,30 +91,18 @@
 
 	mux.HandleFunc("/", mustAuth(indexHandler))
 
-<<<<<<< HEAD
-	mux.HandleFunc("/vms", mustAuth(templateHander))
-	mux.HandleFunc("/hosts", mustAuth(templateHander))
-	mux.HandleFunc("/graph", mustAuth(templateHander))
-	mux.HandleFunc("/tilevnc", mustAuth(templateHander))
-=======
-	mux.HandleFunc("/vms", templateHandler)
-	mux.HandleFunc("/hosts", templateHandler)
-	mux.HandleFunc("/graph", templateHandler)
-	mux.HandleFunc("/tilevnc", templateHandler)
->>>>>>> dd50471f
+	mux.HandleFunc("/vms", mustAuth(templateHandler))
+	mux.HandleFunc("/hosts", mustAuth(templateHandler))
+	mux.HandleFunc("/graph", mustAuth(templateHandler))
+	mux.HandleFunc("/tilevnc", mustAuth(templateHandler))
 
 	mux.HandleFunc("/hosts.json", mustAuth(hostsHandler))
 	mux.HandleFunc("/vlans.json", mustAuth(vlansHandler))
 	mux.HandleFunc("/vms/info.json", mustAuth(vmsHandler))
 	mux.HandleFunc("/vms/top.json", mustAuth(vmsHandler))
 
-<<<<<<< HEAD
 	mux.HandleFunc("/connect/", mustAuth(connectHandler))
 	mux.HandleFunc("/screenshot/", mustAuth(screenshotHandler))
-=======
-	mux.HandleFunc("/connect/", connectHandler)
-	mux.HandleFunc("/screenshot/", screenshotHandler)
-	mux.Handle("/ws/tunnel/", websocket.Handler(tunnelHandler))
 
 	if *f_console {
 		mux.HandleFunc("/console", consoleHandler)
@@ -130,7 +114,6 @@
 			return
 		})
 	}
->>>>>>> dd50471f
 
 	server := &http.Server{
 		Addr:    *f_addr,
